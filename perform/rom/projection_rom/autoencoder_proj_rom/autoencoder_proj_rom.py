--- conflicted
+++ resolved
@@ -127,7 +127,6 @@
         self.numerical_jacob = catch_input(rom_dict, "numerical_jacob", False)
         self.fd_step = catch_input(rom_dict, "fd_step", FD_STEP_DEFAULT)
 
-<<<<<<< HEAD
         # initialize persistent memory for ML model calculations
         self.jacob_input = None
         if not self.numerical_jacob:
@@ -177,10 +176,10 @@
         code = self.mllib.infer_model(self.encoder, sol_in)
 
         return code
-=======
+
     def models_init(self, sol_domain, rom_domain):
-        pass
->>>>>>> 64a4681e
+        
+        assert rom_domain.num_models == 1, "Separate models not fixed for non-linear ROMs"
 
     def encode_sol(self, sol_in):
         """Compute full encoding of solution, including centering and normalization.
