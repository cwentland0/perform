import os
from time import sleep

import numpy as np

from perform.constants import REAL_TYPE
from perform.input_funcs import read_input_file, catch_list, catch_input
from perform.solution.solution_phys import SolutionPhys
from perform.time_integrator import get_time_integrator
from perform.rom import get_rom_model


class RomDomain:
    """Container class for all ROM models to be applied within a given SolutionDomain.

    The concept of a ROM solution being composed of multiple ROM models derives from the concept of
    "vector" vs. "scalar" ROMs initially referenced by Yuxiang Zhou in their 2010 Master's thesis.
    The "vector" concept follows the most common scenario in which a ROM provides a single mapping from a
    low-dimensional state to the complete physical state vector. The "scalar" concept is less common, whereby
    several ROM models map to separate subsets of the physical state variables (e.g. one model maps to density
    and energy, while another maps to momentum and density-weighted species mass fraction). Thus, some container
    for separate models is necessary.

    When running a ROM simulation, perform.driver.main() will generate a RomDomain for each SolutionDomain for which
    a ROM simulation is requested. The RomDomain will handle reading in the input parameters from the ROM parameter
    input file, checking the validity of these parameters, and initializing all requested RomModel's.

    During simulation runtime, RomDomain is responsible for executing most of each RomModel's higher-level functions
    and executing accessory functions, e.g. filtering. Beyond this, member functions of RomDomain generally handle
    operations that apply to the entire ROM solution, e.g. time integration, calculating residual norms, etc.

    Args:
        sol_domain: SolutionDomain with which this RomDomain is associated.
        solver: SystemSolver containing global simulation parameters.

    Attributes:
        rom_dict: Dictionary of parameters read from ROM parameter input file.
        rom_method: String of ROM method to be applied (e.g. "LinearGalerkinProj").
        num_models: Number of separate models encapsulated by RomDomain.
        latent_dims: List of latent variable dimensions for each RomModel.
        model_var_idxs: List of list of zero-indexed indices indicating which state variables each RomModel maps to.
        model_dir: String path to directory containing all files required to execute each RomModel.
        model_files:
            list of strings of file names associated with each RomModel's primary data structure
            (e.g. a linear model's trail basis), relative to model_dir.
        cent_ic: Boolean flag of whether the initial condition file should be used to center the solution profile.
        norm_sub_cons_in:
            list of strings of file names associated with each RomModel's conservative variable subtractive
            normalization profile, if needed, relative to model_dir.
        norm_fac_cons_in:
            list of strings of file names associated with each RomModel's conservative variable divisive
            normalization profile, if needed, relative to model_dir.
        cent_cons_in:
            list of strings of file names associated with each RomModel's conservative variable centering profile,
            if needed, relative to model_dir.
        norm_sub_prim_in:
            list of strings of file names associated with each RomModel's primitive variable subtractive
            normalization profile, if needed, relative to model_dir.
        norm_fac_prim_in:
            list of strings of file names associated with each RomModel's primitive variable divisive
            normalization profile, if needed, relative to model_dir.
        cent_prim_in:
            list of strings of file names associated with each RomModel's primitive variable centering profile
            if needed, relative to model_dir.
        has_time_integrator: Boolean flag indicating whether a given rom_method requires numerical time integration.
        is_intrusive:
            Boolean flag indicating whether a given rom_method is intrusive,
            i.e. requires computation of the governing equations RHS and its Jacobian.
        target_cons: Boolean flag indicating whether a given rom_method maps to the conservative variables.
        target_prim: Boolean flag indicating whether a given rom_method maps to the primitive variables.
        has_cons_norm:
            Boolean flag indicating whether a given rom_method requires conservative variable normalization profiles.
        has_cons_cent:
            Boolean flag indicating whether a given rom_method requires conservative variable centering profiles.
        has_prim_norm:
            Boolean flag indicating whether a given rom_method requires primitive variable normalization profiles.
        has_prim_cent:
            Boolean flag indicating whether a given rom_method requires primitive variable centering profiles.
        hyper_reduc: Boolean flag indicating whether hyper-reduction is to be used for an intrusive rom_method.
        model_list: list containing num_models RomModel objects associated with this RomDomain.
        low_dim_init_files:
            list of strings of file names associated with low-dimensional state initialization profiles
            for each RomModel.
    """

    def __init__(self, sol_domain, solver):

        rom_dict = read_input_file(solver.rom_inputs)
        self.rom_dict = rom_dict

        # Load model parameters
        self.rom_method = str(rom_dict["rom_method"])
        self.num_models = int(rom_dict["num_models"])
        self.latent_dims = catch_list(rom_dict, "latent_dims", [0], len_highest=self.num_models)
        model_var_idxs = catch_list(rom_dict, "model_var_idxs", [[-1]], len_highest=self.num_models)

        # Check model parameters
        for i in self.latent_dims:
            assert i > 0, "latent_dims must contain positive integers"

        if self.num_models == 1:
            assert len(self.latent_dims) == 1, "Must provide only one value of latent_dims when num_models = 1"
            assert self.latent_dims[0] > 0, "latent_dims must contain positive integers"
        else:
            if len(self.latent_dims) == self.num_models:
                pass
            elif len(self.latent_dims) == 1:
                print("Only one value provided in latent_dims," + " applying to all models")
                sleep(1.0)
                self.latent_dims = [self.latent_dims[0]] * self.num_models
            else:
                raise ValueError("Must provide either num_models" + "or 1 entry in latent_dims")

        # Load and check model_var_idxs
        for model_idx in range(self.num_models):
            assert model_var_idxs[model_idx][0] != -1, "model_var_idxs input incorrectly, probably too few lists"
        assert len(model_var_idxs) == self.num_models, "Must specify model_var_idxs for every model"
        model_var_sum = 0
        for model_idx in range(self.num_models):
            model_var_sum += len(model_var_idxs[model_idx])
            for model_var_idx in model_var_idxs[model_idx]:
                assert model_var_idx >= 0, "model_var_idxs must be non-negative integers"
                assert (
                    model_var_idx < sol_domain.gas_model.num_eqs
                ), "model_var_idxs must less than the number of governing equations"
        assert model_var_sum == sol_domain.gas_model.num_eqs, (
            "Must specify as many model_var_idxs entries as governing equations ("
            + str(model_var_sum)
            + " != "
            + str(sol_domain.gas_model.num_eqs)
            + ")"
        )
        model_var_idxs_one_list = sum(model_var_idxs, [])
        assert len(model_var_idxs_one_list) == len(
            set(model_var_idxs_one_list)
        ), "All entries in model_var_idxs must be unique"
        self.model_var_idxs = model_var_idxs

        # Load and check model input locations
        self.model_dir = str(rom_dict["model_dir"])
        model_files = rom_dict["model_files"]
        self.model_files = [None] * self.num_models
        assert len(model_files) == self.num_models, "Must provide model_files for each model"
        for model_idx in range(self.num_models):
            in_file = os.path.join(self.model_dir, model_files[model_idx])
            assert os.path.isfile(in_file), "Could not find model file at " + in_file
            self.model_files[model_idx] = in_file

        # Load standardization profiles, if they are required
        self.cent_ic = catch_input(rom_dict, "cent_ic", False)
        self.norm_sub_cons_in = catch_list(rom_dict, "norm_sub_cons", [""])
        self.norm_fac_cons_in = catch_list(rom_dict, "norm_fac_cons", [""])
        self.cent_cons_in = catch_list(rom_dict, "cent_cons", [""])
        self.norm_sub_prim_in = catch_list(rom_dict, "norm_sub_prim", [""])
        self.norm_fac_prim_in = catch_list(rom_dict, "norm_fac_prim", [""])
        self.cent_prim_in = catch_list(rom_dict, "cent_prim", [""])

        self.set_model_flags()

        # Set up hyper-reduction, if necessary
        if self.is_intrusive:
            self.hyper_reduc = catch_input(rom_dict, "hyper_reduc", False)
            if self.hyper_reduc:
                self.load_hyper_reduc(sol_domain)

        # Get time integrator, if necessary
        # TODO: time_scheme should be specific to RomDomain, not the solver
        if self.has_time_integrator:
            self.time_integrator = get_time_integrator(solver.time_scheme, solver.param_dict)
        else:
            self.time_integrator = None  # TODO: this might be pointless

        # check init files
        self.low_dim_init_files = catch_list(rom_dict, "low_dim_init_files", [""])
        if (len(self.low_dim_init_files) != 1) or (self.low_dim_init_files[0] != ""):
            assert len(self.low_dim_init_files) == self.num_models, (
                "If initializing any ROM model from a file, must provide list entries for every model. "
                + "If you don't wish to initialize from file for a model, input an empty string "
                " in the list entry."
            )
        else:
            self.low_dim_init_files = [""] * self.num_models

        # Initialize
        self.model_list = [None] * self.num_models
        self.latent_dim_total = 0
        for model_idx in range(self.num_models):
            # Initialize model
            self.model_list[model_idx] = get_rom_model(model_idx, self, sol_domain)
            model = self.model_list[model_idx]
            self.latent_dim_total += model.latent_dim

            # Initialize state
            init_file = self.low_dim_init_files[model_idx]
            if init_file != "":
                assert os.path.isfile(init_file), "Could not find ROM initialization file at " + init_file
                model.code = np.load(init_file)
                model.update_sol(sol_domain)
            else:
                model.init_from_sol(sol_domain)

            # Initialize code history
            model.code_hist = [model.code.copy()] * (self.time_integrator.time_order + 1)

<<<<<<< HEAD
        sol_domain.sol_int.update_state(from_prim=self.target_prim)

        # Overwrite history with initialized solution
=======
        # Update state and overwrite history with initialized solution
        sol_domain.sol_int.update_state(from_cons=self.target_cons)
>>>>>>> 64a4681e
        sol_domain.sol_int.sol_hist_cons = [sol_domain.sol_int.sol_cons.copy()] * (self.time_integrator.time_order + 1)
        sol_domain.sol_int.sol_hist_prim = [sol_domain.sol_int.sol_prim.copy()] * (self.time_integrator.time_order + 1)

        # Any necessary additional initialization across domain
        # This utility is accessed through the first model in model_list no matter what
        self.model_list[0].models_init(sol_domain, self)

    def advance_iter(self, sol_domain, solver):
        """Advance low-dimensional state and full solution forward one physical time iteration.

        For non-intrusive ROMs without a time integrator, simply advances the solution one step.

        For intrusive and non-intrusive ROMs with a time integrator, begins numerical time integration
        and steps through sub-iterations.

        Args:
            sol_domain: SolutionDomain with which this RomDomain is associated.
            solver: SystemSolver containing global simulation parameters.
        """

        print("Iteration " + str(solver.iter))

        # Update model which does NOT require numerical time integration
        if not self.has_time_integrator:
            raise ValueError("Iteration advance for models without numerical time integration not yet implemented")

        # If method requires numerical time integration
        else:

            for self.time_integrator.subiter in range(self.time_integrator.subiter_max):

                self.advance_subiter(sol_domain, solver)

                if self.time_integrator.time_type == "implicit":
                    self.calc_code_res_norms(sol_domain, solver, self.time_integrator.subiter)

                    if sol_domain.sol_int.res_norm_l2 < self.time_integrator.res_tol:
                        break

        sol_domain.sol_int.update_sol_hist()
        self.update_code_hist()

    def advance_subiter(self, sol_domain, solver):
        """Advance low-dimensional state and full solution forward one subiteration of time integrator.

        For intrusive ROMs, computes RHS and RHS Jacobian (if necessary).

        Args:
            sol_domain: SolutionDomain with which this RomDomain is associated.
            solver: SystemSolver containing global simulation parameters.
        """

        sol_int = sol_domain.sol_int
        res, res_jacob = None, None

        if self.is_intrusive:
            sol_domain.calc_rhs(solver)

        if self.has_time_integrator:

            if self.time_integrator.time_type == "implicit":

<<<<<<< HEAD
                # Compute residual and residual Jacobian
                if self.is_intrusive:
                    res = self.time_integrator.calc_residual(
                        sol_int.sol_hist_cons, sol_int.rhs, solver, samp_idxs=sol_domain.direct_samp_idxs
                    )
                    res_jacob = sol_domain.calc_res_jacob(solver)

                # Compute change in low-dimensional state
                for model_idx, model in enumerate(self.model_list):
                    d_code, code_lhs, code_rhs = model.calc_d_code(res_jacob, res, sol_domain)
                    model.code += d_code
                    model.code_hist[0] = model.code.copy()
                    model.update_sol(sol_domain)
=======
            # Compute change in low-dimensional state
            code_lhs, code_rhs = self.model_list[0].calc_d_code(res_jacob, res, sol_domain, self)
            d_code = np.linalg.solve(code_lhs, code_rhs)
            res_solve = code_lhs @ d_code - code_rhs

            # Update state for each model
            latent_dim_idx = 0
            for model in self.model_list:

                model.d_code[:] = d_code[latent_dim_idx : latent_dim_idx + model.latent_dim]
                model.res[:] = res_solve[latent_dim_idx : latent_dim_idx + model.latent_dim]
                model.code += model.d_code
                model.code_hist[0] = model.code.copy()
                model.update_sol(sol_domain)

                latent_dim_idx += model.latent_dim
>>>>>>> 64a4681e

                    # Compute ROM residual for convergence measurement
                    model.res = code_lhs @ d_code - code_rhs

                sol_int.update_state(from_prim=sol_domain.time_integrator.dual_time)
                sol_int.sol_hist_cons[0] = sol_int.sol_cons.copy()
                sol_int.sol_hist_prim[0] = sol_int.sol_prim.copy()

            else:

<<<<<<< HEAD
                for model_idx, model in enumerate(self.model_list):

                    model.calc_rhs_low_dim(self, sol_domain)
                    d_code = self.time_integrator.solve_sol_change(model.rhs_low_dim)
                    model.code = model.code_hist[0] + d_code
                    model.update_sol(sol_domain)

                sol_int.update_state(from_prim=False)

        else:
=======
            for model in self.model_list:

                model.calc_rhs_low_dim(self, sol_domain)
                model.d_code = self.time_integrator.solve_sol_change(model.rhs_low_dim)
                model.code = model.code_hist[0] + model.d_code
                model.update_sol(sol_domain)
>>>>>>> 64a4681e

            raise ValueError("Non-intrusive ROMs not implemented yet")

    def update_code_hist(self):
        """Update low-dimensional state history after physical time step."""

        for model in self.model_list:

            model.code_hist[1:] = model.code_hist[:-1]
            model.code_hist[0] = model.code.copy()

    def calc_code_res_norms(self, sol_domain, solver, subiter):
        """Calculate and print low-dimensional linear solve residual norms.

        Computes L2 and L1 norms of low-dimensional linear solve residuals for each RomModel,
        as computed in advance_subiter(). These are averaged across all RomModels and printed to the terminal,
        and are used in advance_iter() to determine whether the Newton's method iterative solve has
        converged sufficiently. If the norm is below numerical precision, it defaults to 1e-16.

        Note that terminal output is ORDER OF MAGNITUDE (i.e. 1e-X, where X is the order of magnitude).

        Args:
            sol_domain: SolutionDomain with which this RomDomain is associated.
            solver: SystemSolver containing global simulation parameters.
            subiter: Current subiteration number within current time step's Newton's method iterative solve.
        """

        # Compute residual norm for each model
        norm_l2_sum = 0.0
        norm_l1_sum = 0.0
        for model in self.model_list:
            norm_l2, norm_l1 = model.calc_code_norms()
            norm_l2_sum += norm_l2
            norm_l1_sum += norm_l1

        # Average over all models
        norm_l2 = norm_l2_sum / self.num_models
        norm_l1 = norm_l1_sum / self.num_models

        # Norm is sometimes zero, just default to -16 I guess
        if norm_l2 == 0.0:
            norm_out_l2 = -16.0
        else:
            norm_out_l2 = np.log10(norm_l2)

        if norm_l1 == 0.0:
            norm_out_l1 = -16.0
        else:
            norm_out_l1 = np.log10(norm_l1)

        # Print to terminal
        out_string = (str(subiter + 1) + ":\tL2: %18.14f, \tL1: %18.14f") % (norm_out_l2, norm_out_l1,)
        print(out_string)

        sol_domain.sol_int.res_norm_l2 = norm_l2
        sol_domain.sol_int.resNormL1 = norm_l1
        sol_domain.sol_int.res_norm_hist[solver.iter - 1, :] = [norm_l2, norm_l1]

    def set_model_flags(self):
        """Set universal ROM method flags that dictate various execution behaviors.

        If a new RomModel is created, its flags should be set here.
        """

        self.has_time_integrator = False
        self.is_intrusive = False
        self.target_cons = False
        self.target_prim = False

        self.has_cons_norm = False
        self.has_cons_cent = False
        self.has_prim_norm = False
        self.has_prim_cent = False

        if self.rom_method == "linear_galerkin_proj":
            self.has_time_integrator = True
            self.is_intrusive = True
            self.target_cons = True
            self.has_cons_norm = True
            self.has_cons_cent = True
        elif self.rom_method == "linear_lspg_proj":
            self.has_time_integrator = True
            self.is_intrusive = True
            self.target_cons = True
            self.has_cons_norm = True
            self.has_cons_cent = True
        elif self.rom_method == "linear_splsvt_proj":
            self.has_time_integrator = True
            self.is_intrusive = True
            self.target_prim = True
            self.has_cons_norm = True
            self.has_prim_norm = True
            self.has_prim_cent = True
        elif self.rom_method == "autoencoder_galerkin_proj":
            self.has_time_integrator = True
            self.is_intrusive = True
            self.target_cons = True
            self.has_cons_norm = True
            self.has_cons_cent = True
        elif self.rom_method == "autoencoder_lspg_proj":
            self.has_time_integrator = True
            self.is_intrusive = True
            self.target_cons = True
            self.has_cons_norm = True
            self.has_cons_cent = True
        elif self.rom_method == "autoencoder_splsvt_proj":
            self.has_time_integrator = True
            self.is_intrusive = True
            self.target_prim = True
            self.has_cons_norm = True
            self.has_prim_norm = True
            self.has_prim_cent = True
        else:
            raise ValueError("Invalid ROM method name: " + self.rom_method)

        # TODO: not strictly true for the non-intrusive models
        assert self.target_cons != self.target_prim, "Model must target either the primitive or conservative variables"

    def load_hyper_reduc(self, sol_domain):
        """Loads direct sampling indices and determines cell indices for hyper-reduction array slicing.

        Numerous array slicing indices are required for various operations in efficiently computing
        the non-linear RHS term, such as calculating fluxes, gradients, source terms, etc. as well as for computing
        the RHS Jacobian if required. These slicing arrays are first generated here based on the initial sampling
        indices, but may later be updated during sampling adaptation.

        Todos:
            Many of these operations should be moved to their own separate functions when
            recomputing sampling for adaptive sampling.

        Args:
            sol_domain: SolutionDomain with which this RomDomain is associated.
        """

        # TODO: add some explanations for what each index array accomplishes

        # load and check sample points
        samp_file = catch_input(self.rom_dict, "samp_file", "")
        assert samp_file != "", "Must supply samp_file if performing hyper-reduction"
        samp_file = os.path.join(self.model_dir, samp_file)
        assert os.path.isfile(samp_file), "Could not find samp_file at " + samp_file

        # Indices of directly sampled cells, within sol_prim/cons
        # NOTE: assumed that sample indices are zero-indexed
        sol_domain.direct_samp_idxs = np.load(samp_file).flatten()
        sol_domain.direct_samp_idxs = (np.sort(sol_domain.direct_samp_idxs)).astype(np.int32)
        sol_domain.num_samp_cells = len(sol_domain.direct_samp_idxs)
        assert (
            sol_domain.num_samp_cells <= sol_domain.mesh.num_cells
        ), "Cannot supply more sampling points than cells in domain."
        assert np.amin(sol_domain.direct_samp_idxs) >= 0, "Sampling indices must be non-negative integers"
        assert (
            np.amax(sol_domain.direct_samp_idxs) < sol_domain.mesh.num_cells
        ), "Sampling indices must be less than the number of cells in the domain"
        assert (
            len(np.unique(sol_domain.direct_samp_idxs)) == sol_domain.num_samp_cells
        ), "Sampling indices must be unique"

        # Compute indices for inviscid flux calculations
        # NOTE: have to account for fact that boundary cells are prepended/appended
        # Indices of "left" cells for flux calcs, within sol_prim/cons_full
        sol_domain.flux_samp_left_idxs = np.zeros(2 * sol_domain.num_samp_cells, dtype=np.int32)
        sol_domain.flux_samp_left_idxs[0::2] = sol_domain.direct_samp_idxs
        sol_domain.flux_samp_left_idxs[1::2] = sol_domain.direct_samp_idxs + 1

        # Indices of "right" cells for flux calcs, within sol_prim/cons_full
        sol_domain.flux_samp_right_idxs = np.zeros(2 * sol_domain.num_samp_cells, dtype=np.int32)
        sol_domain.flux_samp_right_idxs[0::2] = sol_domain.direct_samp_idxs + 1
        sol_domain.flux_samp_right_idxs[1::2] = sol_domain.direct_samp_idxs + 2

        # Eliminate repeated indices
        sol_domain.flux_samp_left_idxs = np.unique(sol_domain.flux_samp_left_idxs)
        sol_domain.flux_samp_right_idxs = np.unique(sol_domain.flux_samp_right_idxs)
        sol_domain.num_flux_faces = len(sol_domain.flux_samp_left_idxs)

        # Indices of flux array which correspond to left face of cell and map to direct_samp_idxs
        sol_domain.flux_rhs_idxs = np.zeros(sol_domain.num_samp_cells, np.int32)
        for i in range(1, sol_domain.num_samp_cells):
            # if this cell is adjacent to previous sampled cell
            if sol_domain.direct_samp_idxs[i] == (sol_domain.direct_samp_idxs[i - 1] + 1):
                sol_domain.flux_rhs_idxs[i] = sol_domain.flux_rhs_idxs[i - 1] + 1
            # otherwise
            else:
                sol_domain.flux_rhs_idxs[i] = sol_domain.flux_rhs_idxs[i - 1] + 2

        # Compute indices for gradient calculations
        # NOTE: also need to account for prepended/appended boundary cells
        # TODO: generalize for higher-order schemes
        if sol_domain.space_order > 1:
            if sol_domain.space_order == 2:

                # Indices of cells for which gradients need to be calculated, within sol_prim/cons_full
                sol_domain.grad_idxs = np.concatenate(
                    (sol_domain.direct_samp_idxs + 1, sol_domain.direct_samp_idxs, sol_domain.direct_samp_idxs + 2,)
                )
                sol_domain.grad_idxs = np.unique(sol_domain.grad_idxs)

                # Exclude left neighbor of inlet, right neighbor of outlet
                if sol_domain.grad_idxs[0] == 0:
                    sol_domain.grad_idxs = sol_domain.grad_idxs[1:]

                if sol_domain.grad_idxs[-1] == (sol_domain.mesh.num_cells + 1):
                    sol_domain.grad_idxs = sol_domain.grad_idxs[:-1]

                sol_domain.num_grad_cells = len(sol_domain.grad_idxs)

                # Indices of gradient cells and their immediate neighbors, within sol_prim/cons_full
                sol_domain.grad_neigh_idxs = np.concatenate((sol_domain.grad_idxs - 1, sol_domain.grad_idxs + 1))
                sol_domain.grad_neigh_idxs = np.unique(sol_domain.grad_neigh_idxs)

                # Exclude left neighbor of inlet, right neighbor of outlet
                if sol_domain.grad_neigh_idxs[0] == -1:
                    sol_domain.grad_neigh_idxs = sol_domain.grad_neigh_idxs[1:]

                if sol_domain.grad_neigh_idxs[-1] == (sol_domain.mesh.num_cells + 2):
                    sol_domain.grad_neigh_idxs = sol_domain.grad_neigh_idxs[:-1]

                # Indices within gradient neighbor indices to extract gradient cells, excluding boundaries
                _, _, sol_domain.grad_neigh_extract = np.intersect1d(
                    sol_domain.grad_idxs, sol_domain.grad_neigh_idxs, return_indices=True,
                )

                # Indices of grad_idxs in flux_samp_left_idxs and flux_samp_right_idxs and vice versa
                _, sol_domain.grad_left_extract, sol_domain.flux_left_extract = np.intersect1d(
                    sol_domain.grad_idxs, sol_domain.flux_samp_left_idxs, return_indices=True,
                )

                # Indices of grad_idxs in flux_samp_right_idxs and flux_samp_right_idxs and vice versa
                _, sol_domain.grad_right_extract, sol_domain.flux_right_extract = np.intersect1d(
                    sol_domain.grad_idxs, sol_domain.flux_samp_right_idxs, return_indices=True,
                )

            else:
                raise ValueError("Sampling for higher-order schemes" + " not implemented yet")

        # for Jacobian calculations
        if sol_domain.direct_samp_idxs[0] == 0:
            sol_domain.jacob_left_samp = sol_domain.flux_rhs_idxs[1:].copy()
        else:
            sol_domain.jacob_left_samp = sol_domain.flux_rhs_idxs.copy()

        if sol_domain.direct_samp_idxs[-1] == (sol_domain.sol_int.num_cells - 1):
            sol_domain.jacob_right_samp = sol_domain.flux_rhs_idxs[:-1].copy() + 1
        else:
            sol_domain.jacob_right_samp = sol_domain.flux_rhs_idxs.copy() + 1

        # re-initialize solution objects to proper size
        gas = sol_domain.gas_model
        ones_prof = np.ones((gas.num_eqs, sol_domain.num_flux_faces), dtype=REAL_TYPE)
        sol_domain.sol_left = SolutionPhys(gas, sol_domain.num_flux_faces, sol_prim_in=ones_prof)
        sol_domain.sol_right = SolutionPhys(gas, sol_domain.num_flux_faces, sol_prim_in=ones_prof)

        if sol_domain.invisc_flux_name == "roe":
            ones_prof = np.ones((gas.num_eqs, sol_domain.num_flux_faces), dtype=REAL_TYPE)
            sol_domain.sol_ave = SolutionPhys(gas, sol_domain.num_flux_faces, sol_prim_in=ones_prof)

        # Copy indices for ease of use
        self.num_samp_cells = sol_domain.num_samp_cells
        self.direct_samp_idxs = sol_domain.direct_samp_idxs

        # Paths to hyper-reduction files (unpacked later)
        hyper_reduc_files = self.rom_dict["hyper_reduc_files"]
        self.hyper_reduc_files = [None] * self.num_models
        assert len(hyper_reduc_files) == self.num_models, "Must provide hyper_reduc_files for each model"
        for model_idx in range(self.num_models):
            in_file = os.path.join(self.model_dir, hyper_reduc_files[model_idx])
            assert os.path.isfile(in_file), "Could not find hyper-reduction file at " + in_file
            self.hyper_reduc_files[model_idx] = in_file

        # Load hyper reduction dimensions and check validity
        self.hyper_reduc_dims = catch_list(self.rom_dict, "hyper_reduc_dims", [0], len_highest=self.num_models)

        for i in self.hyper_reduc_dims:
            assert i > 0, "hyper_reduc_dims must contain positive integers"
        if self.num_models == 1:
            assert (
                len(self.hyper_reduc_dims) == 1
            ), "Must provide only one value of hyper_reduc_dims when num_models = 1"
            assert self.hyper_reduc_dims[0] > 0, "hyper_reduc_dims must contain positive integers"
        else:
            if len(self.hyper_reduc_dims) == self.num_models:
                pass
            elif len(self.hyper_reduc_dims) == 1:
                print("Only one value provided in hyper_reduc_dims, applying to all models")
                sleep(1.0)
                self.hyper_reduc_dims = [self.hyper_reduc_dims[0]] * self.num_models
            else:
                raise ValueError("Must provide either num_models or 1 entry in hyper_reduc_dims")

        # Redo CSR matrix indices for sparse Jacobian
        num_cells = sol_domain.mesh.num_cells
        num_samp_cells = sol_domain.num_samp_cells
        num_elements_center = gas.num_eqs ** 2 * num_samp_cells
        if sol_domain.direct_samp_idxs[0] == 0:
            num_elements_lower = gas.num_eqs ** 2 * (num_samp_cells - 1)
        else:
            num_elements_lower = num_elements_center
        if sol_domain.direct_samp_idxs[-1] == (num_cells - 1):
            num_elements_upper = gas.num_eqs ** 2 * (num_samp_cells - 1)
        else:
            num_elements_upper = num_elements_center
        sol_domain.sol_int.jacob_dim_first = gas.num_eqs * num_samp_cells
        sol_domain.sol_int.jacob_dim_second = gas.num_eqs * num_cells

        row_idxs_center = np.zeros(num_elements_center, dtype=np.int32)
        col_idxs_center = np.zeros(num_elements_center, dtype=np.int32)
        row_idxs_upper = np.zeros(num_elements_upper, dtype=np.int32)
        col_idxs_upper = np.zeros(num_elements_upper, dtype=np.int32)
        row_idxs_lower = np.zeros(num_elements_lower, dtype=np.int32)
        col_idxs_lower = np.zeros(num_elements_lower, dtype=np.int32)

        lin_idx_A = 0
        lin_idx_B = 0
        lin_idx_C = 0
        for i in range(gas.num_eqs):
            for j in range(gas.num_eqs):
                for k in range(num_samp_cells):

                    row_idxs_center[lin_idx_A] = i * num_samp_cells + k
                    col_idxs_center[lin_idx_A] = j * num_cells + sol_domain.direct_samp_idxs[k]
                    lin_idx_A += 1

                    if sol_domain.direct_samp_idxs[k] < (num_cells - 1):
                        row_idxs_upper[lin_idx_B] = i * num_samp_cells + k
                        col_idxs_upper[lin_idx_B] = j * num_cells + sol_domain.direct_samp_idxs[k] + 1
                        lin_idx_B += 1

                    if sol_domain.direct_samp_idxs[k] > 0:
                        row_idxs_lower[lin_idx_C] = i * num_samp_cells + k
                        col_idxs_lower[lin_idx_C] = j * num_cells + sol_domain.direct_samp_idxs[k] - 1
                        lin_idx_C += 1

        sol_domain.sol_int.jacob_row_idxs = np.concatenate((row_idxs_center, row_idxs_lower, row_idxs_upper))
        sol_domain.sol_int.jacob_col_idxs = np.concatenate((col_idxs_center, col_idxs_lower, col_idxs_upper))

        # Gamma inverse indices
        # TODO: once the conservative Jacobians get implemented, this is unnecessary, remove and clean
        if sol_domain.time_integrator.dual_time:
            sol_domain.gamma_idxs = sol_domain.direct_samp_idxs
        else:
            sol_domain.gamma_idxs = np.concatenate(
                (sol_domain.direct_samp_idxs, sol_domain.direct_samp_idxs + 1, sol_domain.direct_samp_idxs - 1)
            )
            sol_domain.gamma_idxs = np.unique(sol_domain.gamma_idxs)
            if sol_domain.gamma_idxs[0] == -1:
                sol_domain.gamma_idxs = sol_domain.gamma_idxs[1:]
            if sol_domain.gamma_idxs[-1] == sol_domain.mesh.num_cells:
                sol_domain.gamma_idxs = sol_domain.gamma_idxs[:-1]

        _, sol_domain.gamma_idxs_center, _ = np.intersect1d(
            sol_domain.gamma_idxs, sol_domain.direct_samp_idxs, return_indices=True,
        )

        _, sol_domain.gamma_idxs_left, _ = np.intersect1d(
            sol_domain.gamma_idxs, sol_domain.direct_samp_idxs - 1, return_indices=True,
        )

        _, sol_domain.gamma_idxs_right, _ = np.intersect1d(
            sol_domain.gamma_idxs, sol_domain.direct_samp_idxs + 1, return_indices=True,
        )<|MERGE_RESOLUTION|>--- conflicted
+++ resolved
@@ -202,14 +202,9 @@
             # Initialize code history
             model.code_hist = [model.code.copy()] * (self.time_integrator.time_order + 1)
 
-<<<<<<< HEAD
         sol_domain.sol_int.update_state(from_prim=self.target_prim)
 
         # Overwrite history with initialized solution
-=======
-        # Update state and overwrite history with initialized solution
-        sol_domain.sol_int.update_state(from_cons=self.target_cons)
->>>>>>> 64a4681e
         sol_domain.sol_int.sol_hist_cons = [sol_domain.sol_int.sol_cons.copy()] * (self.time_integrator.time_order + 1)
         sol_domain.sol_int.sol_hist_prim = [sol_domain.sol_int.sol_prim.copy()] * (self.time_integrator.time_order + 1)
 
@@ -272,7 +267,6 @@
 
             if self.time_integrator.time_type == "implicit":
 
-<<<<<<< HEAD
                 # Compute residual and residual Jacobian
                 if self.is_intrusive:
                     res = self.time_integrator.calc_residual(
@@ -281,29 +275,21 @@
                     res_jacob = sol_domain.calc_res_jacob(solver)
 
                 # Compute change in low-dimensional state
-                for model_idx, model in enumerate(self.model_list):
-                    d_code, code_lhs, code_rhs = model.calc_d_code(res_jacob, res, sol_domain)
-                    model.code += d_code
+                code_lhs, code_rhs = self.model_list[0].calc_d_code(res_jacob, res, sol_domain, self)
+                d_code = np.linalg.solve(code_lhs, code_rhs)
+                res_solve = code_lhs @ d_code - code_rhs
+
+                # Update state for each model
+                latent_dim_idx = 0
+                for model in self.model_list:
+
+                    model.d_code[:] = d_code[latent_dim_idx : latent_dim_idx + model.latent_dim]
+                    model.res[:] = res_solve[latent_dim_idx : latent_dim_idx + model.latent_dim]
+                    model.code += model.d_code
                     model.code_hist[0] = model.code.copy()
                     model.update_sol(sol_domain)
-=======
-            # Compute change in low-dimensional state
-            code_lhs, code_rhs = self.model_list[0].calc_d_code(res_jacob, res, sol_domain, self)
-            d_code = np.linalg.solve(code_lhs, code_rhs)
-            res_solve = code_lhs @ d_code - code_rhs
-
-            # Update state for each model
-            latent_dim_idx = 0
-            for model in self.model_list:
-
-                model.d_code[:] = d_code[latent_dim_idx : latent_dim_idx + model.latent_dim]
-                model.res[:] = res_solve[latent_dim_idx : latent_dim_idx + model.latent_dim]
-                model.code += model.d_code
-                model.code_hist[0] = model.code.copy()
-                model.update_sol(sol_domain)
-
-                latent_dim_idx += model.latent_dim
->>>>>>> 64a4681e
+
+                    latent_dim_idx += model.latent_dim
 
                     # Compute ROM residual for convergence measurement
                     model.res = code_lhs @ d_code - code_rhs
@@ -314,8 +300,7 @@
 
             else:
 
-<<<<<<< HEAD
-                for model_idx, model in enumerate(self.model_list):
+                for model in self.model_list:
 
                     model.calc_rhs_low_dim(self, sol_domain)
                     d_code = self.time_integrator.solve_sol_change(model.rhs_low_dim)
@@ -325,14 +310,6 @@
                 sol_int.update_state(from_prim=False)
 
         else:
-=======
-            for model in self.model_list:
-
-                model.calc_rhs_low_dim(self, sol_domain)
-                model.d_code = self.time_integrator.solve_sol_change(model.rhs_low_dim)
-                model.code = model.code_hist[0] + model.d_code
-                model.update_sol(sol_domain)
->>>>>>> 64a4681e
 
             raise ValueError("Non-intrusive ROMs not implemented yet")
 
