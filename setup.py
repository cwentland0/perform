from setuptools import setup

with open("README.md") as f:
    readme = f.read()

with open("LICENSE") as f:
    license = f.read()

setup(
    name="PERFORM",
    version=0.1,
    author="Christopher R. Wentland",
    author_email="chriswen@umich.edu",
    url="https://github.com/cwentland0/perform",
    description="One-dimension reacting flow for ROM prototyping",
    long_description=readme,
    license=license,
<<<<<<< HEAD
    install_requires=["numpy>=1.16.6", "scipy>=1.1.0", "matplotlib>=2.1.0", "packaging"],
=======
    install_requires=["numpy>=1.16.6", "scipy>=1.1.0", "matplotlib>=2.1.0", "packaging", "gdown"],
>>>>>>> 138f6432
    entry_points={"console_scripts": ["perform = perform.driver:main"]},
    python_requires=">=3.6",
)<|MERGE_RESOLUTION|>--- conflicted
+++ resolved
@@ -15,11 +15,7 @@
     description="One-dimension reacting flow for ROM prototyping",
     long_description=readme,
     license=license,
-<<<<<<< HEAD
-    install_requires=["numpy>=1.16.6", "scipy>=1.1.0", "matplotlib>=2.1.0", "packaging"],
-=======
     install_requires=["numpy>=1.16.6", "scipy>=1.1.0", "matplotlib>=2.1.0", "packaging", "gdown"],
->>>>>>> 138f6432
     entry_points={"console_scripts": ["perform = perform.driver:main"]},
     python_requires=">=3.6",
 )