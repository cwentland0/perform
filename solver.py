
import numpy as np
import matplotlib.pyplot as plt
import copy
from classDefs import parameters, geometry, gasProps
from solution import solutionPhys, boundaries, genInitialCondition
from spaceSchemes import calcRHS
from stateFuncs import calcStateFromPrim
<<<<<<< HEAD
import romClasses
=======
#from Jacobians import calc_dsolPrim, calc_dSourcedsolPrim, calc_dSourcedsolPrim_FD, calc_dSourcedsolPrim_imag
from timeSchemes import advanceexplicit, advancedual, init_sol_mat, update_sol_mat
# from romClasses import solutionROM
>>>>>>> b4b035dd
from inputFuncs import readRestartFile
import outputFuncs
import constants
import time
import os
import sys
import pdb

# driver function for advancing the solution
#@profile
def solver(params: parameters, geom: geometry, gas: gasProps):

	# TODO: could move this to driver?
	# TODO: make an option to interpolate a solution onto the given mesh, if different
	# intialize from restart file
	if params.initFromRestart:
		params.solTime, solPrim0 = readRestartFile(params.restOutDir)
		solCons0, _, _, _ = calcStateFromPrim(solPrim0, gas)

	# otherwise init from scratch IC or custom IC file 
	else:
		if (params.initFile == None):
			solPrim0, solCons0 = genInitialCondition(params, gas, geom)
		else:
			# TODO: change this to .npz format with physical time included
			solPrim0 = np.load(params.initFile)
			solCons0, _, _, _ = calcStateFromPrim(solPrim0, gas)
	sol = solutionPhys(geom.numCells, solPrim0, solCons0, gas, params)
	
	# add bulk velocity if required
	# TODO: should definitely be moved somewhere else
	if (params.velAdd != 0.0):
		sol.solPrim[:,1] += params.velAdd
	
	sol.updateState(gas, fromCons = False)

	# initialize ROM
	if params.calcROM: 
		# raise ValueError("ROM not implemented yet")
		rom = romClasses.solutionROM(params.romInputs, sol, params)
		rom.initializeROMState(sol)
	else:
		rom = None

	pdb.set_trace()

	# initialize boundary state
	bounds = boundaries(sol, params, gas)

	# prep probe
	# TODO: expand to multiple probe locations
	probeIdx = np.absolute(geom.x_cell - params.probeLoc).argmin()
	probeVals = np.zeros((params.numSteps, params.numVis), dtype = constants.realType)

	# prep visualization
	if (params.visType != "None"): 
		fig, ax, axLabels = outputFuncs.setupPlotAxes(params)
		visName = ""
		for visVar in params.visVar:
			visName += "_"+visVar
		visName += "_"+params.simType

	tVals = np.linspace(params.dt, params.dt*params.numSteps, params.numSteps, dtype = constants.realType)
	if ((params.visType == "field") and params.visSave):
		fieldImgDir = os.path.join(params.imgOutDir, "field"+visName)
		if not os.path.isdir(fieldImgDir): os.mkdir(fieldImgDir)
	else:
		fieldImgDir = None


	# loop over time iterations
	for tStep in range(params.numSteps):
		
		print("Iteration "+str(tStep+1))
		# call time integration scheme
		if (tStep == 0):  
   			sol_mat = init_sol_mat(sol, bounds, params, geom, gas) #initialising time-memory

		sol_mat = advanceSolution(sol, bounds, params, geom, gas, sol_mat)

		params.solTime += params.dt

		# write restart files
		if params.saveRestarts: 
			if ( ((tStep+1) % params.restartInterval) == 0):
				outputFuncs.writeRestartFile(sol, params, tStep)	 

		# write unsteady output
		if ( ((tStep+1) % params.outInterval) == 0):
			outputFuncs.storeFieldData(sol, params, tStep)
		outputFuncs.updateProbe(sol, params, probeVals, probeIdx, tStep)


		# draw visualization plots
		if ( ((tStep+1) % params.visInterval) == 0):
			if (params.visType == "field"): 
				outputFuncs.plotField(fig, ax, axLabels, sol, params, geom)
				if params.visSave: outputFuncs.writeFieldImg(fig, params, tStep, fieldImgDir)
			elif (params.visType == "probe"): 
				outputFuncs.plotProbe(fig, ax, axLabels, sol, params, probeVals, tStep, tVals)
			
	print("Solve finished, writing to disk")

	# write data to disk
	outputFuncs.writeData(sol, params, probeVals, tVals)

	# draw images, save to disk
	if ((params.visType == "probe") and params.visSave): 
		figFile = os.path.join(params.imgOutDir,"probe"+visName+".png")
		fig.savefig(figFile)


# numerically integrate ODE forward one physical time step
def advanceSolution(sol: solutionPhys, bounds: boundaries, params: parameters, geom: geometry, gas: gasProps, sol_mat):

	solOuter = sol.solCons.copy()
    
	# loop over max subiterations
	for subiter in range(params.numSubIters):
      
        # update boundary ghost cells
        
		if (params.timeType == 'explicit'):  
   			sol = advanceexplicit(sol, bounds, params, geom, gas, subiter, solOuter)
                       
		else:  

			if (params.solTime <= params.timeOrder*params.dt): 
				sol_mat, res = advancedual(sol, sol_mat, bounds, params, geom, gas, colstrt=True) # cold-start
				sol_mat[0] = sol.solCons.copy()           
			else:
				sol_mat, res = advancedual(sol, sol_mat, bounds, params, geom, gas)
				sol_mat[0] = sol.solCons.copy()     
       			 
			# print(np.linalg.norm(res, ord=2)) # printing sub-iterations convergence
			if (np.linalg.norm(res,ord=2) < params.resTol): 
				break

	if(params.timeType == 'implicit'):
		
		sol_mat = update_sol_mat(sol_mat, bounds, params, geom, gas) # updating time-memory
		return sol_mat
      
             

		# # compute RHS function
		# calcRHS(sol, bounds, params, geom, gas)

		# # advance solution/code
		# # FOM
		# if not params.calcROM:
		# 	dSolCons = params.dt * params.subIterCoeffs[subiter] * sol.RHS

		# # ROM
		# else:
		# 	raise ValueError("ROM not implemented yet")
		# 	# rom.mapRHSToModels(sol)

		# 	# # project onto test space
		# 	# rom.calcProjection()
		# 	# dSolCons = rom.advanceSubiter(sol, params, subiter)

		# sol.solCons = solConsOuter + dSolCons
		# sol.updateState(gas)
		
<|MERGE_RESOLUTION|>--- conflicted
+++ resolved
@@ -6,13 +6,8 @@
 from solution import solutionPhys, boundaries, genInitialCondition
 from spaceSchemes import calcRHS
 from stateFuncs import calcStateFromPrim
-<<<<<<< HEAD
-import romClasses
-=======
-#from Jacobians import calc_dsolPrim, calc_dSourcedsolPrim, calc_dSourcedsolPrim_FD, calc_dSourcedsolPrim_imag
+from romClasses import solutionROM
 from timeSchemes import advanceexplicit, advancedual, init_sol_mat, update_sol_mat
-# from romClasses import solutionROM
->>>>>>> b4b035dd
 from inputFuncs import readRestartFile
 import outputFuncs
 import constants
@@ -52,12 +47,10 @@
 	# initialize ROM
 	if params.calcROM: 
 		# raise ValueError("ROM not implemented yet")
-		rom = romClasses.solutionROM(params.romInputs, sol, params)
+		rom = solutionROM(params.romInputs, sol, params)
 		rom.initializeROMState(sol)
 	else:
 		rom = None
-
-	pdb.set_trace()
 
 	# initialize boundary state
 	bounds = boundaries(sol, params, gas)
@@ -82,16 +75,15 @@
 	else:
 		fieldImgDir = None
 
+	sol_mat = init_sol_mat(sol, bounds, params, gas) # initializing time-memory
 
 	# loop over time iterations
 	for tStep in range(params.numSteps):
 		
 		print("Iteration "+str(tStep+1))
+
 		# call time integration scheme
-		if (tStep == 0):  
-   			sol_mat = init_sol_mat(sol, bounds, params, geom, gas) #initialising time-memory
-
-		sol_mat = advanceSolution(sol, bounds, params, geom, gas, sol_mat)
+		sol_mat = advanceSolution(sol, rom, bounds, params, geom, gas, sol_mat)
 
 		params.solTime += params.dt
 
@@ -126,17 +118,21 @@
 
 
 # numerically integrate ODE forward one physical time step
-def advanceSolution(sol: solutionPhys, bounds: boundaries, params: parameters, geom: geometry, gas: gasProps, sol_mat):
+def advanceSolution(sol: solutionPhys, rom: solutionROM, bounds: boundaries, params: parameters, geom: geometry, gas: gasProps, sol_mat):
+    
+	if (params.timeType == "explicit"): 
+		if (params.calcROM):
+			solOuter = rom.getCode()
+		else:
+			solOuter = sol.solCons.copy()
 
-	solOuter = sol.solCons.copy()
-    
 	# loop over max subiterations
 	for subiter in range(params.numSubIters):
       
         # update boundary ghost cells
         
-		if (params.timeType == 'explicit'):  
-   			sol = advanceexplicit(sol, bounds, params, geom, gas, subiter, solOuter)
+		if (params.timeType == "explicit"):  
+   			sol = advanceexplicit(sol, rom, bounds, params, geom, gas, subiter, solOuter)
                        
 		else:  
 
@@ -151,9 +147,9 @@
 			if (np.linalg.norm(res,ord=2) < params.resTol): 
 				break
 
-	if(params.timeType == 'implicit'):
+	if(params.timeType == "implicit"):
 		
-		sol_mat = update_sol_mat(sol_mat, bounds, params, geom, gas) # updating time-memory
+		sol_mat = update_sol_mat(sol_mat) # updating time-memory
 		return sol_mat
       
              
