--- conflicted
+++ resolved
@@ -107,11 +107,7 @@
 	dissTerm = 0.5 * (M_ROE * np.expand_dims(dQp, -2)).sum(-1)
 
 	# complete Roe flux
-<<<<<<< HEAD
-	flux = 0.5 * (EL + ER) - dissTerm 
-=======
 	flux = 0.5 * (EL + ER) + dissTerm 
->>>>>>> 02ede3e1
 
 	return flux, solPrimAve, solConsAve, CpAve
 
@@ -210,40 +206,23 @@
 
 # compute viscous fluxes
 def calcViscFlux(sol: solutionPhys, solPrimAve, solConsAve, CpAve, bounds: boundaries, params: parameters, gas: gasProps, geom: geometry, faceVals):
-<<<<<<< HEAD
 
 	# compute state gradients
 	solPrimGrad = np.zeros((geom.numCells+1, gas.numEqs), dtype = constants.realType)
 	solPrimGrad[1:-1,:] = (sol.solPrim[1:, :] - sol.solPrim[:-1, :]) / geom.dx
 	solPrimGrad[0,:] 	= (sol.solPrim[0, :] - bounds.inlet.sol.solPrim) / geom.dx 
 	solPrimGrad[-1,:] 	= (bounds.outlet.sol.solPrim - sol.solPrim[-1,:]) / geom.dx
-=======
-
-	solPrimGrad_GEMS = np.zeros((geom.numCells+1, gas.numEqs), dtype = constants.realType)
-	solPrimGrad_GEMS[1:-1,:] = (sol.solPrim[1:, :] - sol.solPrim[:-1, :]) / geom.dx
-	solPrimGrad_GEMS[0,:] 	= (sol.solPrim[0, :] - bounds.inlet.sol.solPrim) / geom.dx 
-	solPrimGrad_GEMS[-1,:] 	= (bounds.outlet.sol.solPrim - sol.solPrim[-1,:]) / geom.dx
-	Fv = np.zeros((geom.numCells+1, gas.numEqs), dtype = constants.realType)
-
-	Ck = gas.muRef[:-1] * CpAve / gas.Pr[:-1]
-	tau = 4.0/3.0 * gas.muRef[:-1] * solPrimGrad_GEMS[:,1]
-	Fv[:,1] = Fv[:,1] + tau 
-	Fv[:,2] = Fv[:,2] + solPrimAve[:,1] * tau + Ck * solPrimGrad_GEMS[:,2]
->>>>>>> 02ede3e1
 
 	Ck = gas.muRef[:-1] * CpAve / gas.Pr[:-1] 									# thermal conductivity
 	tau = 4.0/3.0 * gas.muRef[:-1] * solPrimGrad[:,1] 							# stress "tensor"
 
-<<<<<<< HEAD
-	Cd = gas.muRef[:-1] / gas.Sc[:-1] / solConsAve[:,0]						# mass diffusivity
-	diff_rhoY = solConsAve[:,0] * Cd * np.squeeze(solPrimGrad[:,3:])  		# 
-	hY = gas.enthRefDiffs + (solPrimAve[:,2] - gas.tempRef) * gas.CpDiffs 	# species enthalpies, TODO: replace with stateFuncs function
+	Cd = gas.muRef[:-1] / gas.Sc[:-1] / solConsAve[:,0]							# mass diffusivity
+	diff_rhoY = solConsAve[:,0] * Cd * np.squeeze(solPrimGrad[:,3:])  			# 
+	hY = gas.enthRefDiffs + (solPrimAve[:,2] - gas.tempRef) * gas.CpDiffs 		# species enthalpies, TODO: replace with stateFuncs function
 
 	Fv = np.zeros((geom.numCells+1, gas.numEqs), dtype = constants.realType)
 	Fv[:,1] = Fv[:,1] + tau 
 	Fv[:,2] = Fv[:,2] + solPrimAve[:,1] * tau + Ck * solPrimGrad[:,2]
-=======
->>>>>>> 02ede3e1
 	if (gas.numSpecies > 1):
 		Fv[:,2] = Fv[:,2] + np.sum(diff_rhoY * hY, axis = 1)
 		Fv[:,3:] = Fv[:,3:] + diff_rhoY 
