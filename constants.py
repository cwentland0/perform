--- conflicted
+++ resolved
@@ -1,8 +1,8 @@
 # useful constants used throughout the solver
 import numpy as np
 
-floatType = np.float64 	# precision of floating point numbers
-<<<<<<< HEAD
+realType 	= np.float64 			# precision of real numbers
+complexType = np.complex128 		# precision of complex numbers
 
 RUniv 		= 8314.0    # universal gas constant, J/(K*kmol)
 enthRefTemp = 298.0 	# temperature at which reference enthalpy is measured
@@ -10,16 +10,12 @@
 q0 			= 6.93e6
 
 tinyNum 	= 1.0e-25 	# small number for thresholding non-positive numbers to a small positive numbers
-=======
-complexType = np.complex128 #precision for complex step
-RUniv = 8314.0    # universal gas constant, J/(K*mol) * 1,000
->>>>>>> efed635f
 
 # time integration coefficients
-rkCoeffs = np.array([0.25, 1.0/3.0, 0.5, 1.0], dtype = floatType)
+rkCoeffs = np.array([0.25, 1.0/3.0, 0.5, 1.0], dtype = realType)
 
 # BDF co-efficients
-bdfCoeffs = np.array([1., 1.5, 11./6., 25./12.], dtype = floatType)
+bdfCoeffs = np.array([1., 1.5, 11./6., 25./12.], dtype = realType)
 
 # output directories
 unsteadyOutputDir   = "UnsteadyFieldResults"
